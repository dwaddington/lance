// SPDX-License-Identifier: Apache-2.0
// SPDX-FileCopyrightText: Copyright The Lance Authors

use arrow_array::{
    BinaryArray, FixedSizeListArray, Float32Array, Int32Array, RecordBatch, RecordBatchIterator,
};
use arrow_schema::{DataType, Field, FieldRef, Schema as ArrowSchema};
use criterion::{criterion_group, criterion_main, Criterion};

use lance::{
    arrow::FixedSizeListArrayExt,
    dataset::{builder::DatasetBuilder, ProjectionRequest},
};
use lance_table::io::commit::RenameCommitHandler;
use object_store::ObjectStore;
#[cfg(target_os = "linux")]
use pprof::criterion::{Output, PProfProfiler};
use rand::Rng;
use std::sync::Arc;
use url::Url;

use lance::dataset::{Dataset, WriteMode, WriteParams};

const BATCH_SIZE: u64 = 1024;

fn gen_ranges(num_rows: u64, file_size: u64, n: usize) -> Vec<u64> {
    let mut rng = rand::thread_rng();
    let mut ranges = Vec::with_capacity(n);
    for i in 0..n {
        ranges.push(rng.gen_range(1..num_rows));
        ranges[i] = ((ranges[i] / file_size) << 32) | (ranges[i] % file_size);
    }

    ranges
}

fn bench_random_take(c: &mut Criterion) {
    // default tokio runtime
    let rt = tokio::runtime::Runtime::new().unwrap();
    let num_batches = 1024;

    for file_size in [1024 * 1024, 1024] {
        let dataset = rt.block_on(create_dataset(
            "memory://test.lance",
            false,
            num_batches,
            file_size,
        ));
        let schema = Arc::new(dataset.schema().clone());

        for num_rows in [1, 10, 100, 1000] {
            c.bench_function(&format!(
                "V1 Random Take ({file_size} file size, {num_batches} batches, {num_rows} rows per take)"
            ), |b| {
                b.to_async(&rt).iter(|| async {
                    let rows = gen_ranges(num_batches as u64 * BATCH_SIZE, file_size as u64, num_rows);
                    let batch = dataset
                        .take_rows(&rows, ProjectionRequest::Schema(schema.clone()))
                        .await
<<<<<<< HEAD
                        .unwrap_or_else(|_|panic!("rows: {:?}", rows));
=======
                        .unwrap_or_else(|_| panic!("rows: {:?}", rows));
>>>>>>> 8c2667d2
                    assert_eq!(batch.num_rows(), num_rows);
                })
            });
        }

        let dataset = rt.block_on(create_dataset(
            "memory://test.lance",
            true,
            num_batches,
            file_size,
        ));
        let schema = Arc::new(dataset.schema().clone());
        for num_rows in [1, 10, 100, 1000] {
            c.bench_function(&format!(
                "V2 Random Take ({file_size} file size, {num_batches} batches, {num_rows} rows per take)"
            ), |b| {
                b.to_async(&rt).iter(|| async {
                    let batch = dataset
                        .take_rows(&gen_ranges(num_batches as u64 * BATCH_SIZE, file_size as u64, num_rows), ProjectionRequest::Schema(schema.clone()))
                        .await
                        .unwrap();
                    assert_eq!(batch.num_rows(), num_rows);
                })
            });
        }
    }
}

async fn create_dataset(path: &str, use_v2: bool, num_batches: i32, file_size: i32) -> Dataset {
    let store = create_file(
        std::path::Path::new(path),
        WriteMode::Create,
        use_v2,
        num_batches,
        file_size,
    )
    .await;

    DatasetBuilder::from_uri(path)
        .with_object_store(
            store,
            Url::parse(path).unwrap(),
            Arc::new(RenameCommitHandler),
        )
        .load()
        .await
        .unwrap()
}

async fn create_file(
    path: &std::path::Path,
    mode: WriteMode,
    use_v2: bool,
    num_batches: i32,
    file_size: i32,
) -> Arc<dyn ObjectStore> {
    let schema = Arc::new(ArrowSchema::new(vec![
        Field::new("i", DataType::Int32, false),
        Field::new("f", DataType::Float32, false),
        Field::new("s", DataType::Binary, false),
        Field::new(
            "fsl",
            DataType::FixedSizeList(
                FieldRef::new(Field::new("item", DataType::Float32, true)),
                2,
            ),
            false,
        ),
        Field::new("blob", DataType::Binary, false),
    ]));
    let batch_size = BATCH_SIZE as i32;
    let batches: Vec<RecordBatch> = (0..num_batches)
        .map(|i| {
            RecordBatch::try_new(
                schema.clone(),
                vec![
                    Arc::new(Int32Array::from_iter_values(
                        i * batch_size..(i + 1) * batch_size,
                    )),
                    Arc::new(Float32Array::from_iter_values(
                        (i * batch_size..(i + 1) * batch_size)
                            .map(|x| x as f32)
                            .collect::<Vec<_>>(),
                    )),
                    Arc::new(BinaryArray::from_iter_values(
                        (i * batch_size..(i + 1) * batch_size)
                            .map(|x| format!("blob-{}", x).into_bytes()),
                    )),
                    Arc::new(
                        FixedSizeListArray::try_new_from_values(
                            Float32Array::from_iter_values(
                                (i * batch_size..(i + 2) * batch_size)
                                    .map(|x| (batch_size + (x - batch_size) / 2) as f32),
                            ),
                            2,
                        )
                        .unwrap(),
                    ),
                    Arc::new(BinaryArray::from_iter_values(
                        (i * batch_size..(i + 1) * batch_size)
                            .map(|x| format!("blob-{}", x).into_bytes()),
                    )),
                ],
            )
            .unwrap()
        })
        .collect();

    let test_uri = path.to_str().unwrap();
    let write_params = WriteParams {
        max_rows_per_file: file_size as usize,
        max_rows_per_group: batch_size as usize,
        mode,
        use_legacy_format: !use_v2,
        ..Default::default()
    };
    let reader = RecordBatchIterator::new(batches.into_iter().map(Ok), schema.clone());
    let ds = Dataset::write(reader, test_uri, Some(write_params))
        .await
        .unwrap();
    ds.object_store.inner.clone()
}

#[cfg(target_os = "linux")]
criterion_group!(
    name=benches;
    config = Criterion::default()
        .significance_level(0.01)
        .sample_size(10000)
        .warm_up_time(Duration::from_secs_f32(3.0))
        .with_profiler(PProfProfiler::new(100, Output::Flamegraph(None)));
    targets = bench_random_take);
#[cfg(not(target_os = "linux"))]
criterion_group!(
    name=benches;
    config = Criterion::default().significance_level(0.1).sample_size(10);
    targets = bench_random_take);
criterion_main!(benches);<|MERGE_RESOLUTION|>--- conflicted
+++ resolved
@@ -57,11 +57,7 @@
                     let batch = dataset
                         .take_rows(&rows, ProjectionRequest::Schema(schema.clone()))
                         .await
-<<<<<<< HEAD
-                        .unwrap_or_else(|_|panic!("rows: {:?}", rows));
-=======
                         .unwrap_or_else(|_| panic!("rows: {:?}", rows));
->>>>>>> 8c2667d2
                     assert_eq!(batch.num_rows(), num_rows);
                 })
             });
